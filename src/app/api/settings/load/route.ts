import { NextRequest, NextResponse } from 'next/server';
import { createClient } from '@/lib/supabase/server';
<<<<<<< HEAD
import { cookies } from 'next/headers';

export async function GET(request: NextRequest) {
    const cookieStore = cookies();
    const supabase = createClient(cookieStore);
=======

export async function GET(request: NextRequest) {
    const supabase = await createClient();
>>>>>>> d2468bdc

    try {
        const { data: { session } } = await supabase.auth.getSession();

        if (!session) {
            return NextResponse.json({ error: 'Unauthorized' }, { status: 401 });
        }
        const userId = session.user.id;

        const { data: settings, error } = await supabase
            .from('user_settings')
            .select('*')
            .eq('user_id', userId)
            .single();

        if (error && error.code !== 'PGRST116') { // Ignore "not found" error
            console.error('Error loading settings:', error);
            return NextResponse.json({ error: 'Failed to load settings' }, { status: 500 });
        }

        const featureFlags = {
            zig3Studio: process.env.NEXT_PUBLIC_ENABLE_ZIG3_STUDIO === 'true',
            zig4Stripe: process.env.NEXT_PUBLIC_ENABLE_ZIG4_STRIPE === 'true',
            zig5Social: process.env.NEXT_PUBLIC_ENABLE_ZIG5_SOCIAL === 'true',
            zig6Branding: process.env.NEXT_PUBLIC_ENABLE_ZIG6_BRANDING === 'true',
        };

        const systemConfig = {
            hasGeminiKey: !!process.env.GEMINI_API_KEY,
            hasOpenAIKey: !!process.env.OPENAI_API_KEY,
            hasAnthropicKey: !!process.env.ANTHROPIC_API_KEY,
            hasAzureOpenAIKey: !!process.env.AZURE_OPENAI_API_KEY,
            hasEtsyConfig: !!process.env.ETSY_API_KEY,
            hasShopifyConfig: !!process.env.SHOPIFY_ACCESS_TOKEN,
            hasAmazonConfig: !!process.env.AMAZON_ACCESS_KEY,
            hasSupabaseConfig: !!process.env.SUPABASE_URL,
            hasStripeConfig: !!process.env.STRIPE_SECRET_KEY,
        };

        const defaultSettings = {
            aiProvider: "gemini",
            aiKeys: { gemini: "", openai: "", anthropic: "", azureOpenAI: "" },
            etsy: { connected: false, apiKey: "" },
            amazon: { connected: false, accessKey: "", secretKey: "", region: "us-east-1" },
            shopify: { connected: false, accessToken: "", shopDomain: "" },
            notifications: { email: true, push: false, weeklyReport: true, newTrends: true },
        };

        const mergedSettings = {
            aiProvider: settings?.ai_provider || defaultSettings.aiProvider,
            aiKeys: settings?.ai_keys || defaultSettings.aiKeys,
            etsy: settings?.marketplace_connections?.etsy || defaultSettings.etsy,
            amazon: settings?.marketplace_connections?.amazon || defaultSettings.amazon,
            shopify: settings?.marketplace_connections?.shopify || defaultSettings.shopify,
            notifications: settings?.notifications || defaultSettings.notifications,
            features: featureFlags,
            systemConfig: systemConfig,
        };

        return NextResponse.json(mergedSettings);

    } catch (error) {
        console.error('An unexpected error occurred in settings load route:', error);
        return NextResponse.json({ error: 'Internal server error' }, { status: 500 });
    }
}<|MERGE_RESOLUTION|>--- conflicted
+++ resolved
@@ -1,16 +1,8 @@
 import { NextRequest, NextResponse } from 'next/server';
 import { createClient } from '@/lib/supabase/server';
-<<<<<<< HEAD
-import { cookies } from 'next/headers';
-
-export async function GET(request: NextRequest) {
-    const cookieStore = cookies();
-    const supabase = createClient(cookieStore);
-=======
 
 export async function GET(request: NextRequest) {
     const supabase = await createClient();
->>>>>>> d2468bdc
 
     try {
         const { data: { session } } = await supabase.auth.getSession();

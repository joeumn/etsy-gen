--- conflicted
+++ resolved
@@ -17,16 +17,11 @@
       });
     }
 
-<<<<<<< HEAD
-    // Minimal connectivity probe
-    const { error } = await supabase
-=======
     // Use admin client for reliable database checks (bypasses RLS)
     const client = supabaseAdmin || supabase;
 
     // Test database connection
     const { data, error } = await client
->>>>>>> 9bd39d5b
       .from('users')
       .select('count')
       .limit(1);
@@ -39,8 +34,6 @@
       );
     }
 
-<<<<<<< HEAD
-=======
     // Check if migrations are applied by looking for key tables
     const tables = ['users', 'trend_data', 'product_listings', 'earnings'];
     const missingTables: string[] = [];
@@ -69,7 +62,6 @@
       );
     }
 
->>>>>>> 9bd39d5b
     return NextResponse.json({
       success: true,
       message: 'Database connected and migrations are up to date'

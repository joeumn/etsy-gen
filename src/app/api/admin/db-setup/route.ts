import { NextRequest, NextResponse } from 'next/server';
<<<<<<< HEAD
import { supabase, adminSupabase } from '@/lib/db/client';
=======
import { supabase, supabaseAdmin } from '@/lib/db/client';
>>>>>>> 9bd39d5b
import { getUserById } from '@/lib/auth-helper';

export async function POST(request: NextRequest) {
  try {
    // Get user ID from request
    const { searchParams } = new URL(request.url);
    const userId = searchParams.get('userId');
    
    if (!userId) {
      return NextResponse.json({ error: 'User ID required' }, { status: 400 });
    }

    // Verify user exists and is admin
    const user = await getUserById(userId);
    if (!user || (user.role !== 'admin' && user.role !== 'super_admin')) {
      return NextResponse.json({ error: 'Unauthorized - Admin access required' }, { status: 403 });
    }

    const body = await request.json();
    const action = body.action;

<<<<<<< HEAD
    const db = adminSupabase ?? supabase;
=======
    // Use admin client for database checks (bypasses RLS)
    const client = supabaseAdmin || supabase;
>>>>>>> 9bd39d5b

    if (action === 'test') {
      try {
<<<<<<< HEAD
        const { error } = await db.from('users').select('count').limit(1);
=======
        const { data, error } = await client
          .from('users')
          .select('count')
          .limit(1);

>>>>>>> 9bd39d5b
        if (error) {
          return NextResponse.json({
            success: false,
            connected: false,
            error: error.message,
            message: 'Database connection failed',
          }, { status: 500 });
        }

        return NextResponse.json({
          success: true,
          connected: true,
          message: 'Database connected successfully',
        });
      } catch (error) {
        return NextResponse.json({
          success: false,
          connected: false,
          error: error instanceof Error ? error.message : 'Unknown error',
          message: 'Database connection error',
        }, { status: 500 });
      }
    }

    if (action === 'check-tables') {
      const requiredTables = [
        'users',
        'user_settings',
        'trend_data',
        'generated_products',
        'product_listings',
        'earnings',
        'feature_flags',
        'ai_generation_logs',
        'marketplace_api_logs',
      ];

      const tableStatus: Record<string, boolean> = {};
      let allTablesExist = true;

      for (const table of requiredTables) {
        try {
<<<<<<< HEAD
          const { error } = await db.from(table).select('count').limit(1);
=======
          const { error } = await client
            .from(table)
            .select('count')
            .limit(1);

>>>>>>> 9bd39d5b
          tableStatus[table] = !error;
          if (error) allTablesExist = false;
        } catch {
          tableStatus[table] = false;
          allTablesExist = false;
        }
      }

      return NextResponse.json({
        success: true,
        allTablesExist,
        tables: tableStatus,
        message: allTablesExist 
          ? 'All required tables exist' 
          : 'Some tables are missing. Please run migrations in your Supabase dashboard.',
      });
    }

    if (action === 'fix-user-settings') {
      return NextResponse.json({
        success: false,
        message: 'Please run the fix-user-settings-migration.sql file in your Supabase SQL Editor',
        sql_file: '/lib/db/fix-user-settings-migration.sql',
      });
    }

    return NextResponse.json({ error: 'Invalid action' }, { status: 400 });

  } catch (error) {
    console.error('Database setup error:', error);
    return NextResponse.json(
      { 
        success: false,
        error: error instanceof Error ? error.message : 'Internal server error' 
      },
      { status: 500 }
    );
  }
}

export async function GET(request: NextRequest) {
  try {
    const { searchParams } = new URL(request.url);
    const userId = searchParams.get('userId');
    if (!userId) {
      return NextResponse.json({ error: 'User ID required' }, { status: 400 });
    }

    const user = await getUserById(userId);
    if (!user || (user.role !== 'admin' && user.role !== 'super_admin')) {
      return NextResponse.json({ error: 'Unauthorized' }, { status: 403 });
    }

    const db = adminSupabase ?? supabase;

    let dbConnected = false;
    let dbError: string | null = null;

    try {
      const { error } = await db.from('users').select('count').limit(1);
      dbConnected = !error;
      dbError = error?.message || null;
    } catch (error) {
      dbError = error instanceof Error ? error.message : 'Unknown error';
    }

    const hasSupabaseConfig = !!(
      process.env.SUPABASE_URL && process.env.SUPABASE_ANON_KEY
    );

    return NextResponse.json({
      connected: dbConnected,
      hasConfig: hasSupabaseConfig,
      error: dbError,
      supabaseUrl: process.env.SUPABASE_URL
        ? process.env.SUPABASE_URL.replace(/^https?:\/\/([^.]+)\..*$/, '***$1***')
        : null,
    });

  } catch (error) {
    console.error('Database status check error:', error);
    return NextResponse.json({ 
      error: error instanceof Error ? error.message : 'Internal server error' 
    }, { status: 500 });
  }
}<|MERGE_RESOLUTION|>--- conflicted
+++ resolved
@@ -1,9 +1,5 @@
 import { NextRequest, NextResponse } from 'next/server';
-<<<<<<< HEAD
-import { supabase, adminSupabase } from '@/lib/db/client';
-=======
 import { supabase, supabaseAdmin } from '@/lib/db/client';
->>>>>>> 9bd39d5b
 import { getUserById } from '@/lib/auth-helper';
 
 export async function POST(request: NextRequest) {
@@ -25,24 +21,16 @@
     const body = await request.json();
     const action = body.action;
 
-<<<<<<< HEAD
-    const db = adminSupabase ?? supabase;
-=======
     // Use admin client for database checks (bypasses RLS)
     const client = supabaseAdmin || supabase;
->>>>>>> 9bd39d5b
 
     if (action === 'test') {
       try {
-<<<<<<< HEAD
-        const { error } = await db.from('users').select('count').limit(1);
-=======
         const { data, error } = await client
           .from('users')
           .select('count')
           .limit(1);
 
->>>>>>> 9bd39d5b
         if (error) {
           return NextResponse.json({
             success: false,
@@ -85,15 +73,11 @@
 
       for (const table of requiredTables) {
         try {
-<<<<<<< HEAD
-          const { error } = await db.from(table).select('count').limit(1);
-=======
           const { error } = await client
             .from(table)
             .select('count')
             .limit(1);
 
->>>>>>> 9bd39d5b
           tableStatus[table] = !error;
           if (error) allTablesExist = false;
         } catch {

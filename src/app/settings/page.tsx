--- conflicted
+++ resolved
@@ -20,11 +20,7 @@
 
 import { Button } from '@/components/ui/button';
 import { ThemeToggle } from '@/components/ui/theme-toggle';
-<<<<<<< HEAD
-import { supabase } from '@/lib/db/client';
-=======
 import { createClient } from '@/lib/supabase/client';
->>>>>>> d2468bdc
 
 // Import the new components
 import ProfileSettings from './components/ProfileSettings';
@@ -51,18 +47,6 @@
   const [saveStatus, setSaveStatus] = useState<SaveStatus>('idle');
   const [settings, setSettings] = useState<any>({});
   const [isLoading, setIsLoading] = useState(true);
-<<<<<<< HEAD
-
-  const supabase = createClient();
-
-  // Refs for Profile and Security save handlers
-  const profileRef = useRef<{ handleSave: () => Promise<boolean> }>(null);
-  const securityRef = useRef<{ handleSave: () => Promise<boolean> }>(null);
-
-  useEffect(() => {
-    const loadSettings = async () => {
-      setIsLoading(true);
-=======
 
   // Refs for Profile and Security save handlers
   const profileRef = useRef<{ handleSave: () => Promise<boolean> }>(null);
@@ -72,7 +56,6 @@
     const loadSettings = async () => {
       setIsLoading(true);
       const supabase = createClient();
->>>>>>> d2468bdc
       const { data: { user } } = await supabase.auth.getUser();
       if (!user) {
         setIsLoading(false);
@@ -94,11 +77,7 @@
       }
     };
     loadSettings();
-<<<<<<< HEAD
-  }, [supabase]);
-=======
   }, []);
->>>>>>> d2468bdc
 
   const handleSave = async () => {
     setSaveStatus('saving');
@@ -109,10 +88,7 @@
     } else if (activeTab === 'security' && securityRef.current) {
       success = await securityRef.current.handleSave();
     } else {
-<<<<<<< HEAD
-=======
       const supabase = createClient();
->>>>>>> d2468bdc
       const { data: { user } } = await supabase.auth.getUser();
       if (!user) {
         setSaveStatus('error');
@@ -165,11 +141,7 @@
           </motion.div>
           <div className="flex items-center gap-2">
             <ThemeToggle />
-<<<<<<< HEAD
-            <Button onClick={handleSave} disabled={saveStatus === 'saving' || activeTab === 'systemStatus'} variant="primary" size="sm">
-=======
             <Button onClick={handleSave} disabled={saveStatus === 'saving' || activeTab === 'systemStatus'} variant="default" size="sm">
->>>>>>> d2468bdc
               {saveStatus === 'saving' ? <Loader2 className="h-4 w-4 animate-spin" /> : <Save className="h-4 w-4" />}
               <span className="hidden sm:inline ml-2">Save Changes</span>
             </Button>
@@ -215,11 +187,7 @@
               <div className="overflow-x-auto -mx-4 px-4">
                 <div className="flex space-x-2">
                 {TABS.map((tab) => (
-<<<<<<< HEAD
-                  <Button key={tab.id} variant={activeTab === tab.id ? 'soft' : 'ghost'} size="sm" className="shrink-0" onClick={() => setActiveTab(tab.id)}>
-=======
                   <Button key={tab.id} variant={activeTab === tab.id ? 'secondary' : 'ghost'} size="sm" className="shrink-0" onClick={() => setActiveTab(tab.id)}>
->>>>>>> d2468bdc
                     <tab.icon className="mr-2 h-4 w-4" />
                     {tab.label}
                   </Button>

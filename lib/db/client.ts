import { createClient } from '@supabase/supabase-js';

<<<<<<< HEAD
const supabaseUrl =
  process.env.SUPABASE_URL || process.env.NEXT_PUBLIC_SUPABASE_URL || '';
const supabaseAnonKey =
  process.env.SUPABASE_ANON_KEY ||
  process.env.NEXT_PUBLIC_SUPABASE_ANON_KEY || '';
const supabaseServiceRoleKey = process.env.SUPABASE_SERVICE_ROLE_KEY || '';

// Warn if Supabase credentials are missing (but don't break the build)
if (!supabaseUrl || !supabaseAnonKey) {
  const msg =
    process.env.NODE_ENV === 'production'
      ? '[prod] Missing Supabase configuration (SUPABASE_URL and/or SUPABASE_ANON_KEY). Database operations will fail.'
      : '[dev] Supabase env not set. Using placeholder client; DB calls will fail.';
  // eslint-disable-next-line no-console
  console.warn(msg);
}

// Public (anon) client for client-side and non-privileged server routes
export const supabase =
  supabaseUrl && supabaseAnonKey
    ? createClient(supabaseUrl, supabaseAnonKey)
    : createClient('https://placeholder.supabase.co', 'placeholder-key');

// Admin client for privileged server-side operations (only if service role provided)
export const adminSupabase =
  supabaseUrl && supabaseServiceRoleKey
    ? createClient(supabaseUrl, supabaseServiceRoleKey)
    : undefined;
=======
const supabaseUrl = process.env.SUPABASE_URL || process.env.NEXT_PUBLIC_SUPABASE_URL || '';
const supabaseKey = process.env.SUPABASE_ANON_KEY || process.env.NEXT_PUBLIC_SUPABASE_ANON_KEY || '';
const supabaseServiceRoleKey = process.env.SUPABASE_SERVICE_ROLE_KEY || '';

// Helper to check if we're in a build phase (Next.js sets these during build)
const isBuildTime = process.env.NEXT_PHASE === 'phase-production-build' || 
                     process.env.NEXT_PHASE === 'phase-export';

// In production, log warning if Supabase is not configured (but don't break build)
// The actual runtime checks will happen when the clients are used
if (process.env.NODE_ENV === 'production' && !isBuildTime && (!supabaseUrl || !supabaseKey)) {
  console.warn(
    'WARNING: Supabase configuration is missing in production. ' +
    'Database operations will fail. Please set SUPABASE_URL and SUPABASE_ANON_KEY environment variables.'
  );
}

// Create a fallback client for build/dev time (will error gracefully at runtime if not configured)
export const supabase = supabaseUrl && supabaseKey 
  ? createClient(supabaseUrl, supabaseKey)
  : createClient('https://placeholder.supabase.co', 'placeholder-key');
>>>>>>> 9bd39d5b

// Service role client for admin operations (bypasses RLS)
// Only available when SUPABASE_SERVICE_ROLE_KEY is set
export const supabaseAdmin = supabaseUrl && supabaseServiceRoleKey
  ? createClient(supabaseUrl, supabaseServiceRoleKey, {
      auth: {
        autoRefreshToken: false,
        persistSession: false
      }
    })
  : null;

// Database types
export interface Database {
  public: {
    Tables: {
      users: {
        Row: {
          id: string;
          email: string;
          password_hash: string;
          name: string | null;
          avatar_url: string | null;
          role: string;
          is_active: boolean;
          email_verified: boolean;
          last_login_at: string | null;
          created_at: string;
          updated_at: string;
        };
        Insert: {
          id?: string;
          email: string;
          password_hash: string;
          name?: string | null;
          avatar_url?: string | null;
          role?: string;
          is_active?: boolean;
          email_verified?: boolean;
          last_login_at?: string | null;
          created_at?: string;
          updated_at?: string;
        };
        Update: {
          id?: string;
          email?: string;
          password_hash?: string;
          name?: string | null;
          avatar_url?: string | null;
          role?: string;
          is_active?: boolean;
          email_verified?: boolean;
          last_login_at?: string | null;
          created_at?: string;
          updated_at?: string;
        };
      };
      trend_data: {
        Row: {
          id: string;
          marketplace: string;
          category: string | null;
          keywords: string[];
          sales_velocity: number | null;
          price_min: number | null;
          price_max: number | null;
          competition_level: 'low' | 'medium' | 'high' | null;
          seasonality: string[];
          target_audience: string[];
          confidence_score: number | null;
          created_at: string;
        };
        Insert: {
          id?: string;
          marketplace: string;
          category?: string | null;
          keywords?: string[];
          sales_velocity?: number | null;
          price_min?: number | null;
          price_max?: number | null;
          competition_level?: 'low' | 'medium' | 'high' | null;
          seasonality?: string[];
          target_audience?: string[];
          confidence_score?: number | null;
          created_at?: string;
        };
        Update: {
          id?: string;
          marketplace?: string;
          category?: string | null;
          keywords?: string[];
          sales_velocity?: number | null;
          price_min?: number | null;
          price_max?: number | null;
          competition_level?: 'low' | 'medium' | 'high' | null;
          seasonality?: string[];
          target_audience?: string[];
          confidence_score?: number | null;
          created_at?: string;
        };
      };
      generated_products: {
        Row: {
          id: string;
          user_id: string;
          ai_provider: string;
          title: string;
          description: string | null;
          tags: string[];
          price: number | null;
          category: string | null;
          seo_keywords: string[];
          content: string | null;
          specifications: any | null;
          image_url: string | null;
          image_prompt: string | null;
          created_at: string;
          updated_at: string;
        };
        Insert: {
          id?: string;
          user_id: string;
          ai_provider: string;
          title: string;
          description?: string | null;
          tags?: string[];
          price?: number | null;
          category?: string | null;
          seo_keywords?: string[];
          content?: string | null;
          specifications?: any | null;
          image_url?: string | null;
          image_prompt?: string | null;
          created_at?: string;
          updated_at?: string;
        };
        Update: {
          id?: string;
          user_id?: string;
          ai_provider?: string;
          title?: string;
          description?: string | null;
          tags?: string[];
          price?: number | null;
          category?: string | null;
          seo_keywords?: string[];
          content?: string | null;
          specifications?: any | null;
          image_url?: string | null;
          image_prompt?: string | null;
          created_at?: string;
          updated_at?: string;
        };
      };
      product_listings: {
        Row: {
          id: string;
          user_id: string;
          generated_product_id: string;
          marketplace: string;
          external_id: string | null;
          title: string;
          description: string | null;
          price: number | null;
          category: string | null;
          tags: string[];
          images: string[];
          status: 'draft' | 'active' | 'inactive' | 'sold_out';
          listing_url: string | null;
          created_at: string;
          updated_at: string;
        };
        Insert: {
          id?: string;
          user_id: string;
          generated_product_id: string;
          marketplace: string;
          external_id?: string | null;
          title: string;
          description?: string | null;
          price?: number | null;
          category?: string | null;
          tags?: string[];
          images?: string[];
          status?: 'draft' | 'active' | 'inactive' | 'sold_out';
          listing_url?: string | null;
          created_at?: string;
          updated_at?: string;
        };
        Update: {
          id?: string;
          user_id?: string;
          generated_product_id?: string;
          marketplace?: string;
          external_id?: string | null;
          title?: string;
          description?: string | null;
          price?: number | null;
          category?: string | null;
          tags?: string[];
          images?: string[];
          status?: 'draft' | 'active' | 'inactive' | 'sold_out';
          listing_url?: string | null;
          created_at?: string;
          updated_at?: string;
        };
      };
      earnings: {
        Row: {
          id: string;
          user_id: string;
          listing_id: string;
          marketplace: string;
          period: string;
          total_sales: number;
          total_revenue: number;
          average_order_value: number;
          conversion_rate: number;
          created_at: string;
        };
        Insert: {
          id?: string;
          user_id: string;
          listing_id: string;
          marketplace: string;
          period: string;
          total_sales?: number;
          total_revenue?: number;
          average_order_value?: number;
          conversion_rate?: number;
          created_at?: string;
        };
        Update: {
          id?: string;
          user_id?: string;
          listing_id?: string;
          marketplace?: string;
          period?: string;
          total_sales?: number;
          total_revenue?: number;
          average_order_value?: number;
          conversion_rate?: number;
          created_at?: string;
        };
      };
      feature_flags: {
        Row: {
          id: string;
          name: string;
          is_enabled: boolean;
          config: any | null;
          created_at: string;
          updated_at: string;
        };
        Insert: {
          id?: string;
          name: string;
          is_enabled?: boolean;
          config?: any | null;
          created_at?: string;
          updated_at?: string;
        };
        Update: {
          id?: string;
          name?: string;
          is_enabled?: boolean;
          config?: any | null;
          created_at?: string;
          updated_at?: string;
        };
      };
      // Stage 3: Analytics tables
      analytics_cache: {
        Row: {
          id: string;
          created_at: string;
          key: string;
          payload: any;
          expires_at: string;
        };
        Insert: {
          id?: string;
          created_at?: string;
          key: string;
          payload: any;
          expires_at?: string;
        };
        Update: {
          id?: string;
          created_at?: string;
          key?: string;
          payload?: any;
          expires_at?: string;
        };
      };
      analytics_queries: {
        Row: {
          id: string;
          query_text: string;
          query_hash: string;
          sql_template: string;
          parameters: any | null;
          result_type: 'table' | 'timeseries' | 'bar' | 'radar' | 'pie';
          created_at: string;
          last_used_at: string;
          usage_count: number;
        };
        Insert: {
          id?: string;
          query_text: string;
          query_hash: string;
          sql_template: string;
          parameters?: any | null;
          result_type: 'table' | 'timeseries' | 'bar' | 'radar' | 'pie';
          created_at?: string;
          last_used_at?: string;
          usage_count?: number;
        };
        Update: {
          id?: string;
          query_text?: string;
          query_hash?: string;
          sql_template?: string;
          parameters?: any | null;
          result_type?: 'table' | 'timeseries' | 'bar' | 'radar' | 'pie';
          created_at?: string;
          last_used_at?: string;
          usage_count?: number;
        };
      };
      // Stage 3: Affiliate tables
      affiliates: {
        Row: {
          id: string;
          user_id: string;
          code: string;
          display_name: string | null;
          is_public: boolean;
          created_at: string;
          updated_at: string;
        };
        Insert: {
          id?: string;
          user_id: string;
          code: string;
          display_name?: string | null;
          is_public?: boolean;
          created_at?: string;
          updated_at?: string;
        };
        Update: {
          id?: string;
          user_id?: string;
          code?: string;
          display_name?: string | null;
          is_public?: boolean;
          created_at?: string;
          updated_at?: string;
        };
      };
      affiliate_clicks: {
        Row: {
          id: string;
          code: string;
          occurred_at: string;
          ip: string | null;
          ua: string | null;
          landing_path: string | null;
          referrer: string | null;
        };
        Insert: {
          id?: string;
          code: string;
          occurred_at?: string;
          ip?: string | null;
          ua?: string | null;
          landing_path?: string | null;
          referrer?: string | null;
        };
        Update: {
          id?: string;
          code?: string;
          occurred_at?: string;
          ip?: string | null;
          ua?: string | null;
          landing_path?: string | null;
          referrer?: string | null;
        };
      };
      affiliate_signups: {
        Row: {
          id: string;
          code: string;
          user_id: string;
          occurred_at: string;
          first_touch_click_id: string | null;
        };
        Insert: {
          id?: string;
          code: string;
          user_id: string;
          occurred_at?: string;
          first_touch_click_id?: string | null;
        };
        Update: {
          id?: string;
          code?: string;
          user_id?: string;
          occurred_at?: string;
          first_touch_click_id?: string | null;
        };
      };
      affiliate_conversions: {
        Row: {
          id: string;
          code: string;
          user_id: string;
          occurred_at: string;
          plan: 'pro' | 'enterprise';
          mrr_cents: number;
          stripe_customer_id: string | null;
          stripe_subscription_id: string | null;
          conversion_value_cents: number;
        };
        Insert: {
          id?: string;
          code: string;
          user_id: string;
          occurred_at?: string;
          plan: 'pro' | 'enterprise';
          mrr_cents?: number;
          stripe_customer_id?: string | null;
          stripe_subscription_id?: string | null;
          conversion_value_cents?: number;
        };
        Update: {
          id?: string;
          code?: string;
          user_id?: string;
          occurred_at?: string;
          plan?: 'pro' | 'enterprise';
          mrr_cents?: number;
          stripe_customer_id?: string | null;
          stripe_subscription_id?: string | null;
          conversion_value_cents?: number;
        };
      };
      // Stage 3: Events/Telemetry
      events: {
        Row: {
          id: string;
          occurred_at: string;
          user_id: string | null;
          name: string;
          payload: any | null;
          session_id: string | null;
          ip: string | null;
          ua: string | null;
        };
        Insert: {
          id?: string;
          occurred_at?: string;
          user_id?: string | null;
          name: string;
          payload?: any | null;
          session_id?: string | null;
          ip?: string | null;
          ua?: string | null;
        };
        Update: {
          id?: string;
          occurred_at?: string;
          user_id?: string | null;
          name?: string;
          payload?: any | null;
          session_id?: string | null;
          ip?: string | null;
          ua?: string | null;
        };
      };
    };
  };
}

// Helper functions for database operations
export class DatabaseService {
  static async saveTrendData(trendData: any) {
    const { data, error } = await supabase
      .from('trend_data')
      .insert(trendData);

    if (error) {
      console.error('Error saving trend data:', error);
      throw error;
    }

    return data;
  }

  static async getTrendData(marketplace?: string, limit = 100) {
    let query = supabase
      .from('trend_data')
      .select('*')
      .order('created_at', { ascending: false })
      .limit(limit);

    if (marketplace) {
      query = query.eq('marketplace', marketplace);
    }

    const { data, error } = await query;

    if (error) {
      console.error('Error fetching trend data:', error);
      throw error;
    }

    return data;
  }

  static async saveGeneratedProduct(product: any) {
    const { data, error } = await supabase
      .from('generated_products')
      .insert(product);

    if (error) {
      console.error('Error saving generated product:', error);
      throw error;
    }

    return data;
  }

  static async getGeneratedProducts(userId: string, limit = 50) {
    const { data, error } = await supabase
      .from('generated_products')
      .select('*')
      .eq('user_id', userId)
      .order('created_at', { ascending: false })
      .limit(limit);

    if (error) {
      console.error('Error fetching generated products:', error);
      throw error;
    }

    return data;
  }

  static async saveProductListing(listing: any) {
    const { data, error } = await supabase
      .from('product_listings')
      .insert(listing);

    if (error) {
      console.error('Error saving product listing:', error);
      throw error;
    }

    return data;
  }

  static async getProductListings(userId: string, marketplace?: string) {
    let query = supabase
      .from('product_listings')
      .select('*')
      .eq('user_id', userId)
      .order('created_at', { ascending: false });

    if (marketplace) {
      query = query.eq('marketplace', marketplace);
    }

    const { data, error } = await query;

    if (error) {
      console.error('Error fetching product listings:', error);
      throw error;
    }

    return data;
  }

  static async saveEarnings(earnings: any) {
    const { data, error } = await supabase
      .from('earnings')
      .insert(earnings);

    if (error) {
      console.error('Error saving earnings:', error);
      throw error;
    }

    return data;
  }

  static async getEarnings(userId: string, period = '30d') {
    const { data, error } = await supabase
      .from('earnings')
      .select('*')
      .eq('user_id', userId)
      .eq('period', period)
      .order('created_at', { ascending: false });

    if (error) {
      console.error('Error fetching earnings:', error);
      throw error;
    }

    return data;
  }

  static async getFeatureFlags() {
    const { data, error } = await supabase
      .from('feature_flags')
      .select('*')
      .eq('is_enabled', true);

    if (error) {
      console.error('Error fetching feature flags:', error);
      throw error;
    }

    return data;
  }

  static async logAIGeneration(log: any) {
    const { data, error } = await supabase
      .from('ai_generation_logs')
      .insert(log);

    if (error) {
      console.error('Error logging AI generation:', error);
      throw error;
    }

    return data;
  }

  static async logMarketplaceAPI(log: any) {
    const { data, error } = await supabase
      .from('marketplace_api_logs')
      .insert(log);

    if (error) {
      console.error('Error logging marketplace API:', error);
      throw error;
    }

    return data;
  }
}<|MERGE_RESOLUTION|>--- conflicted
+++ resolved
@@ -1,6 +1,5 @@
 import { createClient } from '@supabase/supabase-js';
 
-<<<<<<< HEAD
 const supabaseUrl =
   process.env.SUPABASE_URL || process.env.NEXT_PUBLIC_SUPABASE_URL || '';
 const supabaseAnonKey =
@@ -29,7 +28,6 @@
   supabaseUrl && supabaseServiceRoleKey
     ? createClient(supabaseUrl, supabaseServiceRoleKey)
     : undefined;
-=======
 const supabaseUrl = process.env.SUPABASE_URL || process.env.NEXT_PUBLIC_SUPABASE_URL || '';
 const supabaseKey = process.env.SUPABASE_ANON_KEY || process.env.NEXT_PUBLIC_SUPABASE_ANON_KEY || '';
 const supabaseServiceRoleKey = process.env.SUPABASE_SERVICE_ROLE_KEY || '';
@@ -51,7 +49,6 @@
 export const supabase = supabaseUrl && supabaseKey 
   ? createClient(supabaseUrl, supabaseKey)
   : createClient('https://placeholder.supabase.co', 'placeholder-key');
->>>>>>> 9bd39d5b
 
 // Service role client for admin operations (bypasses RLS)
 // Only available when SUPABASE_SERVICE_ROLE_KEY is set

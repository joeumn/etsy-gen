--- conflicted
+++ resolved
@@ -1,11 +1,7 @@
 {
   "framework": "nextjs",
-<<<<<<< HEAD
-  "buildCommand": "npm install && npm run build",
-=======
   "installCommand": "npm install",
   "buildCommand": "npm run build",
->>>>>>> 93231b76
   "crons": [
     {
       "path": "/api/cron/intelligence",
